from typing import Iterable, Type
from unittest import TestCase
from hexbytes import HexBytes
from web3.auto import w3
from web3.contract import Contract
from eth_abi.exceptions import InsufficientDataBytes

from web3_policy_engine.contract_common import (
    ArgValue,
    InputTransaction,
    MessageRequest,
    ParsedTransaction,
    Request,
    TransactionRequest,
    ArgumentGroup,
    InvalidPermissionsError,
    UnrecognizedRequestError,
)
from web3_policy_engine.parse_transaction import Parser
from web3_policy_engine.policy_engine import PolicyEngine
from web3_policy_engine.verify_permissions import (
    AllowedContractMethod,
    AllowedContract,
    AllowedEthContractMethod,
    AllowedEthMessageMethod,
    AllowedGroup,
    AllowedValue,
    Verifier,
)

from web3_policy_engine.loader import (
    contract_from_json,
    method_signature,
    allowed_contracts_from_dict,
    permissions_from_yaml,
)


class TestContract(TestCase):
    def test_from_json(self):
        contract = contract_from_json("tests/data/abi/test_abi.json")
        self.assertEqual("testmethod1", contract.functions.testmethod1.fn_name)


class TestParser(TestCase):
    def test_transaction_basic(self):
        """Test parsing a transaction for a simple contract method with one input"""
        contract = make_basic_contract()
        parser = Parser(
            {HexBytes("0x1234123412341234123412341234123412341234"): contract}
        )

        # build valid raw transaction
        payload = method_signature(contract.functions.testmethod1)
        payload += HexBytes(
            "0x0000000000000000000000000000000000000000000000000000000000000006"
        )
        transaction = InputTransaction(
            HexBytes("0x1234123412341234123412341234123412341234"), HexBytes(payload)
        )

        res = parser.parse_transaction(transaction)
        self.assertEqual(res.contractType, contract)
        self.assertEqual(res.method.fn_name, "testmethod1")
        self.assertEqual(len(res.args.keys()), 1)
        self.assertEqual(res.args["_arg1"], 6)

    def test_transaction_multiple_args(self):
        """Test parsing a transaction for contract methods with several arguments"""
        contract = make_contract_multple_args(
            ["uint256", "address", "address", "uint256"]
        )
        parser = Parser(
            {HexBytes("0x1234123412341234123412341234123412341234"): contract}
        )

        # build valid raw transaction
        payload = method_signature(contract.functions.testmethod1)
        payload += HexBytes(
            "0x0000000000000000000000000000000000000000000000000000000000000001"
        )
        payload += HexBytes(
            "0x0000000000000000000000002222222222222222222222222222222222222222"
        )
        payload += HexBytes(
            "0x0000000000000000000000003333333333333333333333333333333333333333"
        )
        payload += HexBytes(
            "0x0000000000000000000000000000000000000000000000000000000000000004"
        )
        transaction = InputTransaction(
            HexBytes("0x1234123412341234123412341234123412341234"), HexBytes(payload)
        )

        res = parser.parse_transaction(transaction)
        self.assertEqual(res.contractType, contract)
        self.assertEqual(res.method.fn_name, "testmethod1")
        self.assertEqual(len(res.args.keys()), 4)
        self.assertEqual(res.args["_arg1"], 1)
        self.assertEqual(
            res.args["_arg2"], "0x2222222222222222222222222222222222222222"
        )
        self.assertEqual(
            res.args["_arg3"], "0x3333333333333333333333333333333333333333"
        )
        self.assertEqual(res.args["_arg4"], 4)

        # build invalid raw transaction, has first argument, but no subsequent ones
        payload = method_signature(contract.functions.testmethod1)
        payload += HexBytes(
            "0x0000000000000000000000000000000000000000000000000000000000000001"
        )
        transaction = InputTransaction(
            HexBytes("0x1234123412341234123412341234123412341234"), HexBytes(payload)
        )
        self.assertRaises(InsufficientDataBytes, parser.parse_transaction, transaction)

    def test_transaction_invalid_contract(self):
        """Test parsing a transaction for an unrecognized contract"""
        contract = make_basic_contract()
        parser = Parser(
            {HexBytes("0x1234123412341234123412341234123412341234"): contract}
        )

        # build invalid raw transaction, no contract at address 0x2222...
        payload = method_signature(contract.functions.testmethod1)
        payload += HexBytes(
            "0x0000000000000000000000000000000000000000000000000000000000000006"
        )
        transaction = InputTransaction(
            HexBytes("0x2222222222222222222222222222222222222222"), HexBytes(payload)
        )

        self.assertRaises(ValueError, parser.parse_transaction, transaction)

    def test_transaction_invalid_method_name(self):
        """Test that the parser fails when given a method name which doesn't exist"""
        contract = make_basic_contract()
        parser = Parser(
            {HexBytes("0x1234123412341234123412341234123412341234"): contract}
        )

        transaction = InputTransaction(
            HexBytes("0x1234123412341234123412341234123412341234"),
            HexBytes(
                "0x343434340000000000000000000000000000000000000000000000000000000000000006"
            ),
        )
        self.assertRaises(ValueError, parser.parse_transaction, transaction)

    def test_transaction_no_method_args(self):
        """Test that the parser fails when no arguments are specified"""
        contract = make_basic_contract()
        parser = Parser(
            {HexBytes("0x1234123412341234123412341234123412341234"): contract}
        )

        payload = method_signature(contract.functions.testmethod1)
        transaction = InputTransaction(
            HexBytes("0x1234123412341234123412341234123412341234"), payload
        )
        self.assertRaises(InsufficientDataBytes, parser.parse_transaction, transaction)

    def test_message_basic(self):
        """Test basic functionality of parse_message"""
        contract = make_basic_contract()
        parser = Parser(
            {HexBytes("0x1234123412341234123412341234123412341234"): contract}
        )

        original_message = "testmessage"
        parsed_message = parser.parse_message(
            HexBytes(original_message.encode("ascii"))
        )
        self.assertEqual(original_message, parsed_message)


class TestVerify(TestCase):
    def test_value(self):
        """Test basic functionality of AllowedValue (allowing a particular value to a set of roles, and rejecting all others)"""
        allowed_arg = AllowedValue(1, ["testRole1"])

        # valid value
        self.assertTrue(allowed_arg.verify(1, ["testRole1"]))

        self.assertFalse(allowed_arg.verify(1, ["testRole2"]))
        self.assertFalse(allowed_arg.verify(10, ["testRole1"]))

    def test_group(self):
        """Test grouping functionality of AllowedGroup (allowing an ArgumentGroup to a set of roles, and rejecting all others)"""
        allowed_arg = AllowedGroup(ArgumentGroup([1, 2]), ["testRole1"])

        # valid value, 1 is in group
        self.assertTrue(allowed_arg.verify(1, ["testRole1"]))
        # valid value, 2 is in group
        self.assertTrue(allowed_arg.verify(2, ["testRole1"]))

        # invalid role
        self.assertFalse(allowed_arg.verify(1, ["testRole2"]))
        # invalud value, 10 is not in group
        self.assertFalse(allowed_arg.verify(10, ["testRole1"]))

    def test_role_one_arg(self):
        """Basic role usage"""
        allowed_arg = AllowedGroup(ArgumentGroup([1, 2]), ["testRole1"])
        allowed_method = AllowedContractMethod({"_arg1": [allowed_arg]})

        # valid, _arg1=1 is allowed
        self.assertTrue(allowed_method.verify_arg("_arg1", 1, ["testRole1"]))

        # invalid, _arg1=10 is not allowed
        self.assertFalse(allowed_method.verify_arg("_arg1", 10, ["testRole1"]))

    def test_multiple_roles_multiple_args(self):
        """More complex role interactions"""
        allowed_arg1a = AllowedValue(1, ["testRole1"])
        allowed_arg1b = AllowedValue(2, ["testRole1", "testRole2"])
        allowed_arg2 = AllowedGroup(ArgumentGroup([10]), ["testRole2"])
        allowed_method = AllowedContractMethod(
            {"_arg1": [allowed_arg1a, allowed_arg1b], "_arg2": [allowed_arg2]}
        )

        # testRole1:
        # valid, _arg1=1 is allowed
        self.assertTrue(allowed_method.verify_arg("_arg1", 1, ["testRole1"]))
        # valid, _arg1=2 is allowed
        self.assertTrue(allowed_method.verify_arg("_arg1", 2, ["testRole1"]))
        # invalid, _arg1=10 is not allowed
        self.assertFalse(allowed_method.verify_arg("_arg1", 10, ["testRole1"]))
        # invalid, _arg2=1 not allowed
        self.assertFalse(allowed_method.verify_arg("_arg2", 1, ["testRole1"]))

        # testRole2:
        # invalid, _arg1 = 1 is not allowed
        self.assertFalse(allowed_method.verify_arg("_arg1", 1, ["testRole2"]))
        # valid, _arg1=2 is allowed
        self.assertTrue(allowed_method.verify_arg("_arg1", 2, ["testRole2"]))
        # valid, _arg2=10 is allowed
        self.assertTrue(allowed_method.verify_arg("_arg2", 10, ["testRole2"]))

        # testRole1 and testRole2
        # invalid, _arg1 = -1 is not allowed
        self.assertFalse(
            allowed_method.verify_arg("_arg1", -1, ["testRole1", "testRole2"])
        )
        # valid, _arg2 = 10 is allowed
        self.assertTrue(
            allowed_method.verify_arg("_arg2", 10, ["testRole1", "testRole2"])
        )

    def test_role_wrong_arg(self):
        """
        Test what happens if user provides an arg which isn't present in config.
        Current behavior is that the request will be treated as invalid
        """
        allowed_arg = AllowedValue(1, ["testRole1"])
        allowed_method = AllowedContractMethod({"_arg1": [allowed_arg]})

        # valid, _arg2 not specified, so allowed by default
        self.assertRaises(
            UnrecognizedRequestError,
            allowed_method.verify_arg,
            "_arg2",
            1,
            ["testRole1"],
        )

    def test_role_missing_arg(self):
        """
        Test what happens if user fails to provide an arg which is present in config.
        Current behavior is that the request will be treated as valid.

        NOTE: this situation shouldn't happen, because an error should be raised when a transaction
        that is missing an argument is parsed.
        """
        allowed_arg = AllowedValue(1, ["testRole1"])
        allowed_method = AllowedContractMethod(
            {"_arg1": [allowed_arg], "_arg2": [allowed_arg]}
        )

        # valid, _arg2 not specified, so allowed by default
        self.assertTrue(
            UnrecognizedRequestError,
            allowed_method.verify_arg("_arg2", 1, ["testRole1"]),
        )

    def test_method_verify(self):
        """Give an AllowedContractMethod a parsed transaction, and verify that it behaves as expected"""
        allowed_arg = AllowedValue(1, ["testRole1"])
        allowed_method = AllowedContractMethod({"_arg1": [allowed_arg]})

        contract = make_basic_contract()

        # working transaction
        transaction = ParsedTransaction(
            HexBytes("0x1234123412341234123412341234123412341234"),
            HexBytes("0x0"),
            contract,
            contract.functions.testmethod1,
            {
                "_arg1": 1,
            },
        )
        request = TransactionRequest(transaction, "eth_sendTransaction", ["testRole1"])
        self.assertTrue(allowed_method.verify(request))

        # failing transaction, no valid role
        transaction = ParsedTransaction(
            HexBytes("0x1234123412341234123412341234123412341234"),
            HexBytes("0x0"),
            contract,
            contract.functions.testmethod1,
            {
                "_arg1": 10,
            },
        )
        request = TransactionRequest(transaction, "eth_sendTransaction", ["testRole1"])
        self.assertRaises(InvalidPermissionsError, allowed_method.verify, request)

    def test_method_multiple_args(self):
        """Test AllowedMethod with a contract method that takes multiple arguments"""
        allowed_arg = AllowedValue(1, ["testRole1"])
        allowed_method = AllowedContractMethod(
            {"_arg1": [allowed_arg], "_arg2": [allowed_arg]}
        )

        contract = make_contract_multple_args(["uint256", "uint256"])

        # working transaction
        transaction = ParsedTransaction(
            HexBytes("0x1234123412341234123412341234123412341234"),
            HexBytes("0x0"),
            contract,
            contract.functions.testmethod1,
            {"_arg1": 1, "_arg2": 1},
        )
        request = TransactionRequest(transaction, "eth_sendTransaction", ["testRole1"])
        self.assertTrue(allowed_method.verify(request))

        # invalid transaction, _arg2=10 not allowed for testRole1
        transaction = ParsedTransaction(
            HexBytes("0x1234123412341234123412341234123412341234"),
            HexBytes("0x0"),
            contract,
            contract.functions.testmethod1,
            {"_arg1": 1, "_arg2": 10},
        )
        request = TransactionRequest(transaction, "eth_sendTransaction", ["testRole1"])
        self.assertRaises(InvalidPermissionsError, allowed_method.verify, request)

    # def test_method_multiple_roles(self):
    #     """Test various combinations of roles with slightly different permissions on the same method"""
    #     allowed_arg1a = AllowedValue(1, ["testRole1"])
    #     allowed_arg1b = AllowedValue(2, ["testRole1"])
    #     allowed_arg2 = AllowedValue(10, ["testRole2"])
    #     allowed_method = AllowedContractMethod({"_arg1": [allowed_arg1a, allowed_arg1b], "_arg2": [allowed_arg2]})

    #     contract = make_contract_multple_args(["uint256", "uint256"])

    #     # valid transaction, one good role
    #     transaction = ParsedTransaction(
    #         HexBytes("0x1234123412341234123412341234123412341234"),
    #         HexBytes("0x0"),
    #         contract,
    #         contract.functions.testmethod1,
    #         {
    #             "_arg1": 1,
    #             "_arg2": 1,
    #         },
    #     )
    #     request = TransactionRequest(transaction, "eth_sendTransaction", ["testRole1"])
    #     self.assertTrue(allowed_method.verify(request))

    #     # valid transaction, one bad role and one good one
    #     transaction = ParsedTransaction(
    #         HexBytes("0x1234123412341234123412341234123412341234"),
    #         HexBytes("0x0"),
    #         contract,
    #         contract.functions.testmethod1,
    #         {
    #             "_arg1": 10,
    #             "_arg2": 10,
    #         },
    #     )
    #     request = TransactionRequest(transaction, "eth_sendTransaction", ["testRole1", "testRole2"])
    #     self.assertTrue(allowed_method.verify(request))

    #     # invalid transaction, two bad roles
    #     transaction = ParsedTransaction(
    #         HexBytes("0x1234123412341234123412341234123412341234"),
    #         HexBytes("0x0"),
    #         contract,
    #         contract.functions.testmethod1,
    #         {
    #             "_arg1": -1,
    #             "_arg2": 10,
    #         },
    #     )
    #     request = TransactionRequest(transaction, "eth_sendTransaction", ["testRole1"])
    #     self.assertRaises(InvalidPermissionsError, allowed_method.verify, request)

    #     # valid transaction, _arg1=1 allowed by testRole1, and _arg1=10 allowed by testRole2
    #     transaction = ParsedTransaction(
    #         HexBytes("0x1234123412341234123412341234123412341234"),
    #         HexBytes("0x0"),
    #         contract,
    #         contract.functions.testmethod1,
    #         {
    #             "_arg1": 1,
    #             "_arg2": 10,
    #         },
    #     )
    #     request = TransactionRequest(transaction, "eth_sendTransaction", ["testRole1", "testRole2"])
    #     self.assertTrue(allowed_method.verify(request))

    def test_contract(self):
        """Test basic functionality of AllowedContract"""
        contract = make_contract_multiple_methods([["uint256"], ["uint256"]])

        allowed_arg = AllowedValue(1, ["testRole1"])
        allowed_method = AllowedContractMethod({"_arg1": [allowed_arg]})
        allowed_contract = AllowedContract(contract, {"testmethod1": allowed_method})

        # working transaction
        transaction = ParsedTransaction(
            HexBytes("0x1234123412341234123412341234123412341234"),
            HexBytes("0x0"),
            contract,
            contract.functions.testmethod1,
            {
                "_arg1": 1,
            },
        )
        request = TransactionRequest(transaction, "eth_sendTransaction", ["testRole1"])
        self.assertTrue(allowed_contract.verify(request))

        # failing transaction, no valid methods
        transaction = ParsedTransaction(
            HexBytes("0x5678567856785678567856785678567856785678"),
            HexBytes("0x0"),
            contract,
            contract.functions.testmethod2,
            {
                "_arg1": 1,
            },
        )
        request = TransactionRequest(transaction, "eth_sendTransaction", ["testRole1"])
        self.assertRaises(UnrecognizedRequestError, allowed_contract.verify, request)

    def test_eth_contract_method(self):
        """Test basic functionality of AllowedEthContractMethod"""
        contract = make_basic_contract()
        contract2 = make_basic_contract()
        allowed_arg = AllowedValue(1, ["testRole1"])
        allowed_method = AllowedContractMethod({"_arg1": [allowed_arg]})
        allowed_contract = AllowedContract(contract, {"testmethod1": allowed_method})
        allowed_eth_method = AllowedEthContractMethod([allowed_contract])

        # working transaction
        transaction = ParsedTransaction(
            HexBytes("0x1234123412341234123412341234123412341234"),
            HexBytes("0x0"),
            contract,
            contract.functions.testmethod1,
            {
                "_arg1": 1,
            },
        )
        request = TransactionRequest(transaction, "eth_sendTransaction", ["testRole1"])
        self.assertTrue(allowed_eth_method.verify(request))

        # failing transaction, wrong contract type
        transaction = ParsedTransaction(
            HexBytes("0x5678567856785678567856785678567856785678"),
            HexBytes("0x0"),
            contract2,
            contract2.functions.testmethod1,
            {
                "_arg1": 1,
            },
        )
        request = TransactionRequest(transaction, "eth_sendTransaction", ["testRole1"])
        self.assertRaises(UnrecognizedRequestError, allowed_eth_method.verify, request)

        # failing transaction, wrong request type
        request = MessageRequest("testmessage", "eth_sendTransaction", ["testRole1"])
        self.assertRaises(UnrecognizedRequestError, allowed_eth_method.verify, request)

    def test_allowed_eth_message_method(self):
        """Test AllowedEthMessageMethod"""
        allowed_arg1 = AllowedValue("message1", ["testRole1"])
        allowed_message = AllowedEthMessageMethod([allowed_arg1])

        # valid request, testRole1 does have permission to sign "message1"
        request = MessageRequest("message1", "eth_sign", ["testRole1"])
        self.assertTrue(allowed_message.verify(request))

        # invalid request, testRole1 does not have permission to sign "submessage1"
        request = MessageRequest("submessage1", "eth_sign", ["testRole1"])
        self.assertRaises(InvalidPermissionsError, allowed_message.verify, request)

        request = Request("eth_sign", ["testRole1"])
        self.assertRaises(UnrecognizedRequestError, allowed_message.verify, request)

    def test_verifier(self):
        """Test basic functionality of Verifier"""
        contract = make_basic_contract()
        allowed_arg = AllowedValue(1, ["testRole1"])
        allowed_method = AllowedContractMethod({"_arg1": [allowed_arg]})
        allowed_contract = AllowedContract(contract, {"testmethod1": allowed_method})
        allowed_eth_method = AllowedEthContractMethod([allowed_contract])
        verifier = Verifier({"eth_sendTransaction": allowed_eth_method})

        # valid transaction
        transaction = ParsedTransaction(
            HexBytes("0x1234123412341234123412341234123412341234"),
            HexBytes("0x0"),
            contract,
            contract.functions.testmethod1,
            {
                "_arg1": 1,
            },
        )
        request = TransactionRequest(transaction, "eth_sendTransaction", ["testRole1"])
        self.assertTrue(verifier.verify(request))

        # invalid request, incorrect eth method
        transaction = ParsedTransaction(
            HexBytes("0x1234123412341234123412341234123412341234"),
            HexBytes("0x0"),
            contract,
            contract.functions.testmethod1,
            {
                "_arg1": 1,
            },
        )
        request = TransactionRequest(transaction, "eth_signTransaction", ["testRole1"])
        self.assertRaises(UnrecognizedRequestError, verifier.verify, request)


class TestLoader(TestCase):
    def test_allowed_contracts_from_dict_bad_contract(self):
        """Test that allowed_contracts_from_dict throws exception when given an unrecognized contract"""
        contracts = {}
        data = {
            "testContract": {
                "testmethod1": {"_arg1": {1: ["testRole1"], 2: ["testRole1"]}},
                "testmethod2": {"_arg1": {10: ["testRole1"]}},
            }
        }
        self.assertRaises(ValueError, allowed_contracts_from_dict, data, contracts)

    def test_allowed_contracts_from_dict(self):
        """Test that user can load contracts from a dictionary."""
        contract = make_contract_multiple_methods([["uint256"], ["uint256"]])
        contracts = {"testContract": contract}
        data = {
            "testContract": {
                "testmethod1": {"_arg1": {1: ["testRole1"], 2: ["testRole1"]}},
                "testmethod2": {"_arg1": {10: ["testRole1"]}},
            }
        }
        permissions = allowed_contracts_from_dict(data, contracts)

        # valid transaction
        transaction = ParsedTransaction(
            HexBytes("0x1234123412341234123412341234123412341234"),
            HexBytes("0x0"),
            contract,
            contract.functions.testmethod1,
            {
                "_arg1": 1,
            },
        )
        request = TransactionRequest(transaction, "eth_sendTransaction", ["testRole1"])
        self.assertTrue(permissions.verify(request))

        # valid transaction
        transaction = ParsedTransaction(
            HexBytes("0x1234123412341234123412341234123412341234"),
            HexBytes("0x0"),
            contract,
            contract.functions.testmethod2,
            {
                "_arg1": 10,
            },
        )
        request = TransactionRequest(transaction, "eth_sendTransaction", ["testRole1"])
        self.assertTrue(permissions.verify_transaction_request(request))

        # invalid transaction, arg not allowed for testRole1
        transaction = ParsedTransaction(
            HexBytes("0x1234123412341234123412341234123412341234"),
            HexBytes("0x0"),
            contract,
            contract.functions.testmethod2,
            {
                "_arg1": -1,
            },
        )
        request = TransactionRequest(transaction, "eth_sendTransaction", ["testRole1"])
        self.assertRaises(
            InvalidPermissionsError, permissions.verify_transaction_request, request
        )

        # invalid transaction, no perms for testRole2
        transaction = ParsedTransaction(
            HexBytes("0x1234123412341234123412341234123412341234"),
            HexBytes("0x0"),
            contract,
            contract.functions.testmethod2,
            {
                "_arg1": 1,
            },
        )
        request = TransactionRequest(transaction, "eth_sendTransaction", ["testRole2"])
        self.assertRaises(
            InvalidPermissionsError, permissions.verify_transaction_request, request
        )

    def test_allowed_contracts_from_dict_group(self):
        """Test that user can load a Verifier object from a dictionary, and that it works as expected."""
        contract = make_contract_multiple_methods([["uint256"], ["uint256"]])
        contracts = {"testContract": contract}
        data = {
            "testContract": {
<<<<<<< HEAD
                "testmethod1": {
                    "_arg1": {"group1": ["testRole1"], "group2": ["testRole1"]}
                },
                "testmethod2": {"_arg1": {"group1": ["testRole1"], 10: ["testRole1"]}},
=======
                "testMethod1": {"testRole": {"_arg1": [1, 2]}},
                "testMethod2": {"testRole": {"_arg1": [10]}},
>>>>>>> f32d8ba6
            }
        }
        groups = {"group1": ArgumentGroup([1, 2, 3]), "group2": ArgumentGroup([10, 20])}
        permissions = allowed_contracts_from_dict(data, contracts, groups)

        # valid transaction, 1 is in group1
        transaction = ParsedTransaction(
            HexBytes("0x1234123412341234123412341234123412341234"),
            HexBytes("0x0"),
            contract,
            contract.functions.testmethod1,
            {
                "_arg1": 1,
            },
        )
        request = TransactionRequest(transaction, "eth_sendTransaction", ["testRole1"])
        self.assertTrue(permissions.verify(request))

        # valid transaction, 10 is in group2
        transaction = ParsedTransaction(
            HexBytes("0x1234123412341234123412341234123412341234"),
            HexBytes("0x0"),
            contract,
            contract.functions.testmethod1,
            {
                "_arg1": 10,
            },
        )
        request = TransactionRequest(transaction, "eth_sendTransaction", ["testRole1"])
        self.assertTrue(permissions.verify(request))

        # valid transaction, 10 is a single option
        transaction = ParsedTransaction(
            HexBytes("0x1234123412341234123412341234123412341234"),
            HexBytes("0x0"),
            contract,
            contract.functions.testmethod2,
            {
                "_arg1": 10,
            },
        )
        request = TransactionRequest(transaction, "eth_sendTransaction", ["testRole1"])
        self.assertTrue(permissions.verify(request))

        # invalid transaction, -1 is not in any group or value
        transaction = ParsedTransaction(
            HexBytes("0x1234123412341234123412341234123412341234"),
            HexBytes("0x0"),
            contract,
            contract.functions.testmethod2,
            {
                "_arg1": -1,
            },
        )
        request = TransactionRequest(transaction, "eth_sendTransaction", ["testRole1"])
        self.assertRaises(InvalidPermissionsError, permissions.verify, request)

    def test_permissions_from_yaml(self):
        """Load a Verifier object from yaml"""
        contract = make_contract_multiple_methods([["uint256"], ["uint256", "address"]])
        contracts = {"testContract": contract}
        groups = {"group1": ArgumentGroup([1, 2, 3]), "group2": ArgumentGroup([10, 20])}
        permissions = permissions_from_yaml(
            "tests/data/test_config.yml", contracts, groups
        )

        # valid transaction, 100 is a single option
        transaction = ParsedTransaction(
            HexBytes("0x1234123412341234123412341234123412341234"),
            HexBytes("0x0"),
            contract,
            contract.functions.testmethod1,
            {
                "_arg1": 100,
            },
        )
        request = TransactionRequest(transaction, "eth_sendTransaction", ["testRole1"])
        self.assertTrue(permissions.verify(request))

    def test_permissions_from_yaml_invalid(self):
        """Verify that invalid yaml files will throw an exception"""
        contract = make_contract_multiple_methods([["uint256"], ["uint256", "address"]])
        contracts = {"testContract": contract}
        groups = {"group1": ArgumentGroup([1, 2, 3]), "group2": ArgumentGroup([10, 20])}
        self.assertRaises(
            ValueError,
            permissions_from_yaml,
            "tests/data/test_config_invalid.yml",
            contracts,
            groups,
        )


class TestPolicyEngine(TestCase):
    def test_from_file_basic(self):
        """Test that you can load a policy engine from file, and that it works as expected"""
        # set up policy engine
        policy_engine = PolicyEngine.from_file(
            "tests/data/test_contract_addresses.json",
            "tests/data/test_config.yml",
            "tests/data/test_groups.yml",
<<<<<<< HEAD
        )
        contract_address = "0x1234123412341234123412341234123412341234"
        eth_method = "eth_sendTransaction"
        testmethod1_sig = method_signature(
            policy_engine.parser.contracts[
                HexBytes(contract_address)
            ].functions.testmethod1
=======
>>>>>>> f32d8ba6
        )
        contract_address = "0x1234123412341234123412341234123412341234"

        # good transaction, testmethod1(_arg1=100) allowed for testRole1
<<<<<<< HEAD
        payload = testmethod1_sig + format_arg(100)
        self.assertTrue(
            policy_engine.verify_transaction(
                eth_method,
                contract_address,
                payload.hex(),
=======
        self.assertTrue(
            policy_engine.verify(
                contract_address,
                "0x6ba4caa90000000000000000000000000000000000000000000000000000000000000064",
>>>>>>> f32d8ba6
                ["testRole1"],
            ),
        )

        # bad transaction, testmethod1(_arg1=1) not allowed for testRole1
<<<<<<< HEAD
        payload = testmethod1_sig + format_arg(1)
        self.assertRaises(
            InvalidPermissionsError,
            policy_engine.verify_transaction,
            eth_method,
            contract_address,
            payload.hex(),
=======
        self.assertRaises(
            InvalidPermissionsError,
            policy_engine.verify,
            contract_address,
            "0x6ba4caa90000000000000000000000000000000000000000000000000000000000000001",
>>>>>>> f32d8ba6
            ["testRole1"],
        )

        # bad transaction, testRole2 not allowed to use testmethod1
<<<<<<< HEAD
        payload = testmethod1_sig + format_arg(100)
        self.assertRaises(
            InvalidPermissionsError,
            policy_engine.verify_transaction,
            eth_method,
            contract_address,
            payload.hex(),
=======
        self.assertRaises(
            InvalidPermissionsError,
            policy_engine.verify,
            contract_address,
            "0x6ba4caa90000000000000000000000000000000000000000000000000000000000000064",
>>>>>>> f32d8ba6
            ["testRole2"],
        )

        # good transaction, testRole2 not allowed to use testmethod1, but testRole1 is
<<<<<<< HEAD
        payload = testmethod1_sig + format_arg(100)
        self.assertTrue(
            policy_engine.verify_transaction(
                eth_method,
                contract_address,
                payload.hex(),
=======
        self.assertTrue(
            policy_engine.verify(
                contract_address,
                "0x6ba4caa90000000000000000000000000000000000000000000000000000000000000064",
>>>>>>> f32d8ba6
                ["testRole2", "testRole1"],
            )
        )

    def test_from_file_groups(self):
        # set up policy engine
        policy_engine = PolicyEngine.from_file(
            "tests/data/test_contract_addresses.json",
            "tests/data/test_config.yml",
            "tests/data/test_groups.yml",
        )
        contract_address = "0x1234123412341234123412341234123412341234"
<<<<<<< HEAD
        eth_method = "eth_sendTransaction"
=======
>>>>>>> f32d8ba6

        # testmethod2 requires a uint256 and an address

        # valid transaction, _arg1=100, arg2=0x1212... is allowed for testRole1
        payload = (
            "0x9bfff434"
            + "0000000000000000000000000000000000000000000000000000000000000064"
            + "0000000000000000000000001212121212121212121212121212121212121212"
            + "0000000000000000000000001212121212121212121212121212121212121212"
<<<<<<< HEAD
        )
        self.assertTrue(
            policy_engine.verify_transaction(
                eth_method, contract_address, payload, ["testRole1"]
            )
        )
=======
        )
        self.assertTrue(policy_engine.verify(contract_address, payload, ["testRole1"]))
>>>>>>> f32d8ba6

        # valid transaction, _arg1=100,arg2=3434... is allowed for testRole1
        payload = (
            "0x9bfff434"
            + "0000000000000000000000000000000000000000000000000000000000000064"
            + "0000000000000000000000003434343434343434343434343434343434343434"
<<<<<<< HEAD
        )
        self.assertTrue(
            policy_engine.verify_transaction(
                eth_method, contract_address, payload, ["testRole1"]
            )
        )
=======
        )
        self.assertTrue(policy_engine.verify(contract_address, payload, ["testRole1"]))
>>>>>>> f32d8ba6

        # invalid transaction, _arg2 not allowed for testRole1 when _arg1 = 200
        payload = (
            "0x9bfff434"
            + "00000000000000000000000000000000000000000000000000000000000000C8"
            + "0000000000000000000000007878787878787878787878787878787878787878"
        )
        self.assertRaises(
            InvalidPermissionsError,
<<<<<<< HEAD
            policy_engine.verify_transaction,
            eth_method,
=======
            policy_engine.verify,
>>>>>>> f32d8ba6
            contract_address,
            payload,
            ["testRole1"],
        )

        # valid transaction, _arg2 is allowed when _arg1=100 for role testRole2
        payload = (
            "0x9bfff434"
            + "0000000000000000000000000000000000000000000000000000000000000064"
            + "0000000000000000000000007878787878787878787878787878787878787878"
<<<<<<< HEAD
        )
        self.assertTrue(
            policy_engine.verify_transaction(
                eth_method, contract_address, payload, ["testRole2"]
            )
        )

    def test_from_file_messages(self):
        policy_engine = PolicyEngine.from_file(
            "tests/data/test_contract_addresses.json",
            "tests/data/test_config.yml",
            "tests/data/test_groups.yml",
        )
        eth_method = "eth_sign"

        payload = str_to_hex("message1").hex()
        self.assertTrue(
            policy_engine.verify_message(eth_method, payload, ["testRole1"])
        )

        payload = str_to_hex("message1").hex()
        self.assertRaises(
            InvalidPermissionsError,
            policy_engine.verify_message,
            eth_method,
            payload,
            ["testRole2"],
        )
=======
        )
        self.assertTrue(policy_engine.verify(contract_address, payload, ["testRole2"]))
>>>>>>> f32d8ba6


def make_basic_contract() -> Type[Contract]:
    """Construct a basic web3 contract with one method (taking a uint256 as input)"""
    return w3.eth.contract(
        abi=[
            {
                "constant": False,
                "inputs": [
                    {"internalType": "uint256", "name": "_arg1", "type": "uint256"}
                ],
                "name": "testmethod1",
                "outputs": [
                    {"internalType": "uint256", "name": "_out", "type": "uint256"}
                ],
                "payable": False,
                "stateMutability": "nonpayable",
                "type": "function",
            }
        ]
    )


def make_contract_multple_args(types: Iterable[str]) -> Type[Contract]:
    """Construct web3 contract with one method taking various input types"""
    return w3.eth.contract(
        abi=[
            {
                "constant": False,
                "inputs": [
                    {"internalType": "uint256", "name": f"_arg{i+1}", "type": arg_type}
                    for i, arg_type in enumerate(types)
                ],
                "name": "testmethod1",
                "outputs": [
                    {"internalType": "uint256", "name": "_out", "type": "uint256"}
                ],
                "payable": False,
                "stateMutability": "nonpayable",
                "type": "function",
            }
        ]
    )


def make_contract_multiple_methods(types: Iterable[Iterable[str]]) -> Type[Contract]:
    """Construct web3 contract with several methods all taking various input types"""
    return w3.eth.contract(
        abi=[
            {
                "constant": False,
                "inputs": [
                    {
                        "internalType": "uint256",
                        "name": f"_arg{arg_num+1}",
                        "type": arg_type,
                    }
                    for arg_num, arg_type in enumerate(method_types)
                ],
                "name": f"testmethod{method_num+1}",
                "outputs": [
                    {"internalType": "uint256", "name": "_out", "type": "uint256"}
                ],
                "payable": False,
                "stateMutability": "nonpayable",
                "type": "function",
            }
            for method_num, method_types in enumerate(types)
        ]
    )


def format_arg(arg: ArgValue) -> HexBytes:
    val = HexBytes(arg).hex()[2:]
    return HexBytes(f"0x{val:0>64}")


def str_to_hex(item: str) -> HexBytes:
    return HexBytes(bytes(item, "ascii"))<|MERGE_RESOLUTION|>--- conflicted
+++ resolved
@@ -624,15 +624,10 @@
         contracts = {"testContract": contract}
         data = {
             "testContract": {
-<<<<<<< HEAD
                 "testmethod1": {
                     "_arg1": {"group1": ["testRole1"], "group2": ["testRole1"]}
                 },
                 "testmethod2": {"_arg1": {"group1": ["testRole1"], 10: ["testRole1"]}},
-=======
-                "testMethod1": {"testRole": {"_arg1": [1, 2]}},
-                "testMethod2": {"testRole": {"_arg1": [10]}},
->>>>>>> f32d8ba6
             }
         }
         groups = {"group1": ArgumentGroup([1, 2, 3]), "group2": ArgumentGroup([10, 20])}
@@ -734,7 +729,6 @@
             "tests/data/test_contract_addresses.json",
             "tests/data/test_config.yml",
             "tests/data/test_groups.yml",
-<<<<<<< HEAD
         )
         contract_address = "0x1234123412341234123412341234123412341234"
         eth_method = "eth_sendTransaction"
@@ -742,31 +736,21 @@
             policy_engine.parser.contracts[
                 HexBytes(contract_address)
             ].functions.testmethod1
-=======
->>>>>>> f32d8ba6
         )
         contract_address = "0x1234123412341234123412341234123412341234"
 
         # good transaction, testmethod1(_arg1=100) allowed for testRole1
-<<<<<<< HEAD
         payload = testmethod1_sig + format_arg(100)
         self.assertTrue(
             policy_engine.verify_transaction(
                 eth_method,
                 contract_address,
                 payload.hex(),
-=======
-        self.assertTrue(
-            policy_engine.verify(
-                contract_address,
-                "0x6ba4caa90000000000000000000000000000000000000000000000000000000000000064",
->>>>>>> f32d8ba6
                 ["testRole1"],
             ),
         )
 
         # bad transaction, testmethod1(_arg1=1) not allowed for testRole1
-<<<<<<< HEAD
         payload = testmethod1_sig + format_arg(1)
         self.assertRaises(
             InvalidPermissionsError,
@@ -774,18 +758,10 @@
             eth_method,
             contract_address,
             payload.hex(),
-=======
-        self.assertRaises(
-            InvalidPermissionsError,
-            policy_engine.verify,
-            contract_address,
-            "0x6ba4caa90000000000000000000000000000000000000000000000000000000000000001",
->>>>>>> f32d8ba6
             ["testRole1"],
         )
 
         # bad transaction, testRole2 not allowed to use testmethod1
-<<<<<<< HEAD
         payload = testmethod1_sig + format_arg(100)
         self.assertRaises(
             InvalidPermissionsError,
@@ -793,30 +769,16 @@
             eth_method,
             contract_address,
             payload.hex(),
-=======
-        self.assertRaises(
-            InvalidPermissionsError,
-            policy_engine.verify,
-            contract_address,
-            "0x6ba4caa90000000000000000000000000000000000000000000000000000000000000064",
->>>>>>> f32d8ba6
             ["testRole2"],
         )
 
         # good transaction, testRole2 not allowed to use testmethod1, but testRole1 is
-<<<<<<< HEAD
         payload = testmethod1_sig + format_arg(100)
         self.assertTrue(
             policy_engine.verify_transaction(
                 eth_method,
                 contract_address,
                 payload.hex(),
-=======
-        self.assertTrue(
-            policy_engine.verify(
-                contract_address,
-                "0x6ba4caa90000000000000000000000000000000000000000000000000000000000000064",
->>>>>>> f32d8ba6
                 ["testRole2", "testRole1"],
             )
         )
@@ -829,10 +791,7 @@
             "tests/data/test_groups.yml",
         )
         contract_address = "0x1234123412341234123412341234123412341234"
-<<<<<<< HEAD
         eth_method = "eth_sendTransaction"
-=======
->>>>>>> f32d8ba6
 
         # testmethod2 requires a uint256 and an address
 
@@ -842,34 +801,24 @@
             + "0000000000000000000000000000000000000000000000000000000000000064"
             + "0000000000000000000000001212121212121212121212121212121212121212"
             + "0000000000000000000000001212121212121212121212121212121212121212"
-<<<<<<< HEAD
         )
         self.assertTrue(
             policy_engine.verify_transaction(
                 eth_method, contract_address, payload, ["testRole1"]
             )
         )
-=======
-        )
-        self.assertTrue(policy_engine.verify(contract_address, payload, ["testRole1"]))
->>>>>>> f32d8ba6
 
         # valid transaction, _arg1=100,arg2=3434... is allowed for testRole1
         payload = (
             "0x9bfff434"
             + "0000000000000000000000000000000000000000000000000000000000000064"
             + "0000000000000000000000003434343434343434343434343434343434343434"
-<<<<<<< HEAD
         )
         self.assertTrue(
             policy_engine.verify_transaction(
                 eth_method, contract_address, payload, ["testRole1"]
             )
         )
-=======
-        )
-        self.assertTrue(policy_engine.verify(contract_address, payload, ["testRole1"]))
->>>>>>> f32d8ba6
 
         # invalid transaction, _arg2 not allowed for testRole1 when _arg1 = 200
         payload = (
@@ -879,12 +828,8 @@
         )
         self.assertRaises(
             InvalidPermissionsError,
-<<<<<<< HEAD
             policy_engine.verify_transaction,
             eth_method,
-=======
-            policy_engine.verify,
->>>>>>> f32d8ba6
             contract_address,
             payload,
             ["testRole1"],
@@ -895,7 +840,6 @@
             "0x9bfff434"
             + "0000000000000000000000000000000000000000000000000000000000000064"
             + "0000000000000000000000007878787878787878787878787878787878787878"
-<<<<<<< HEAD
         )
         self.assertTrue(
             policy_engine.verify_transaction(
@@ -924,10 +868,6 @@
             payload,
             ["testRole2"],
         )
-=======
-        )
-        self.assertTrue(policy_engine.verify(contract_address, payload, ["testRole2"]))
->>>>>>> f32d8ba6
 
 
 def make_basic_contract() -> Type[Contract]:
