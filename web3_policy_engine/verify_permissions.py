from typing import Any, Type
from web3.contract import Contract

from web3_policy_engine.contract_common import (
    MessageRequest,
    Request,
    TransactionRequest,
    InvalidPermissionsError,
    UnrecognizedRequestError,
    ArgumentGroup,
    Roles,
    ArgValue,
)


class AllowedOption:
    def __init__(self, option: Any, allowed_roles: Roles) -> None:
        self.option = option
        self.allowed_roles = allowed_roles

    def verify_value(self, value: ArgValue) -> bool:
        raise NotImplementedError()

    def verify_roles(self, user_roles: Roles) -> bool:
        return any([role in self.allowed_roles for role in user_roles])

    def verify(self, value: ArgValue, user_roles: Roles) -> bool:
        return self.verify_value(value) and self.verify_roles(user_roles)


class AllowedValue(AllowedOption):
    def __init__(self, value: ArgValue, allowed_roles: Roles) -> None:
        super().__init__(value, allowed_roles)

    def verify_value(self, value: ArgValue) -> bool:
        return value == self.option


class AllowedGroup(AllowedOption):
    def __init__(self, group: ArgumentGroup, allowed_roles: Roles) -> None:
        super().__init__(group, allowed_roles)

    def verify_value(self, value: ArgValue) -> bool:
        return self.option.contains(value)


class AllowedContractMethod:
    """Low-level verifier for contract methods"""

    def __init__(self, allowed_args: dict[str, list[AllowedOption]]) -> None:
        self.allowed_args = allowed_args

    def verify_arg(self, arg_name: str, arg_value: ArgValue, user_roles: Roles) -> bool:
        if arg_name not in self.allowed_args.keys():
            raise UnrecognizedRequestError(f"Unknown argument name '{arg_name}'")
        allowed_args_to_check = self.allowed_args[arg_name]
        result = [arg.verify(arg_value, user_roles) for arg in allowed_args_to_check]

        # if any allowed args are ok with the value, then it's good
        return any(result)

    def verify(self, request: TransactionRequest) -> bool:
        """Check if all arguments are allowed by at least one role the user has"""

        for arg_name, arg_value in request.transaction.args.items():
            allowed = self.verify_arg(arg_name, arg_value, request.roles)

            if not allowed:
                raise InvalidPermissionsError(
                    f"Argument {arg_name}={arg_value} not allowed for any role"
                )
        return True


class AllowedContract:
    """Verifier for smart contracts"""

    def __init__(
        self,
        contract_type: Type[Contract],
        allowed_methods: dict[str, AllowedContractMethod],
    ) -> None:
        self.contract_type = contract_type
        self.allowed_methods = allowed_methods

    def get_method(self, request: TransactionRequest) -> AllowedContractMethod:
        """
        Get AllowedMethod object for the method specified in request.transaction
        """
        if request.transaction.method.fn_name in self.allowed_methods.keys():
            return self.allowed_methods[request.transaction.method.fn_name]
        raise UnrecognizedRequestError("Method not found")

    def has_type(self, contract_type: Type[Contract]) -> bool:
        """Check if this object is associated with the specified contract type"""
        return contract_type == self.contract_type

    def verify(self, request: TransactionRequest) -> bool:
        """Verify that the transaction is valid for this contract"""
        method = self.get_method(request)
        return method.verify(request)


AllowedMessage = AllowedOption


class AllowedEthMethod:
    """
    Verifier for ethereum methods (e.g. eth_sendTransaction).
    Currently, only the following are supported:
        - sendTransaction
        - signTransaction
        - sign
        - personal_sign
    """

    def verify(self, request: Request) -> bool:
        """
        Verify that the request is valid
        (i.e. the specified roles grant the required permissions to sign the message).
        Either returns True or raises an error.
        """
        raise NotImplementedError()


class AllowedEthContractMethod(AllowedEthMethod):
    def __init__(
        self,
        allowed_contracts: list[AllowedContract],
    ) -> None:
        self.allowed_contracts = allowed_contracts

    def get_contract(self, request: TransactionRequest) -> AllowedContract:
        """
        Get the corresponding AllowedContract object for the contract type
        the user wants to use
        """
        for contract in self.allowed_contracts:
            if contract.has_type(request.transaction.contractType):
                return contract
        raise UnrecognizedRequestError("Contract type not recognized")

    def verify_transaction_request(self, request: TransactionRequest) -> bool:
        """
        Verify a transaction (used for eth_signTransaction or eth_sendTransaction)
        """
        contract = self.get_contract(request)
        return contract.verify(request)

    def verify(self, request: Request) -> bool:
        if not isinstance(request, TransactionRequest):
            raise UnrecognizedRequestError(
                "Expected an eth method which attempts to interact with a contract"
            )
        return self.verify_transaction_request(request)


class AllowedEthMessageMethod(AllowedEthMethod):
    def __init__(
        self,
        allowed_messages: list[AllowedOption],
    ) -> None:
        self.allowed_messages = allowed_messages

    def verify_message_request(self, request: MessageRequest) -> bool:
        """
        Verify a message (used for eth_sign or personal_sign)
        """
        allowed_message_results = [
            message.verify(request.message, request.roles)
            for message in self.allowed_messages
        ]

        if any(allowed_message_results):
            return True

<<<<<<< HEAD
        raise InvalidPermissionsError(
            f"message {request.message} not allowed for any role."
        )

    def verify(self, request: Request) -> bool:
        if not isinstance(request, MessageRequest):
            raise UnrecognizedRequestError("Expected an eth method which takes a message as input")
        return self.verify_message_request(request)


class Verifier:
=======
def permissions_from_dict(
    data: dict[str, dict[str, dict[str, dict[str, list[Any]]]]],
    contracts: dict[str, Type[Contract]],
    groups: dict[str, ArgumentGroup] = {},
) -> Verifier:
>>>>>>> f32d8ba6
    """
    Highest-level verifier. Examine a (parsed) request by a user,
    and decides if the user has the required permissions.
    """

<<<<<<< HEAD
    def __init__(self, allowed_eth_methods: dict[str, AllowedEthMethod]) -> None:
        self.allowed_eth_methods = allowed_eth_methods

    def verify(self, request: Request) -> bool:
        """
        Verify a user request
        """
        if request.eth_method not in self.allowed_eth_methods.keys():
            raise UnrecognizedRequestError("eth method not recognized")
        return self.allowed_eth_methods[request.eth_method].verify(request)
=======
    for contract_name in data.keys():
        if contract_name not in contracts.keys():
            raise ValueError(f"Unknown contract: {contract_name}")

    verifier = Verifier(
        [
            AllowedContract(
                contracts[contract],
                {
                    method_name: AllowedMethod(
                        {
                            role_name: AllowedRole(
                                {
                                    arg_name: AllowedArg(
                                        *isolate_options_and_group_options(
                                            options, groups
                                        ),
                                    )
                                    for arg_name, options in args.items()
                                },
                            )
                            for role_name, args in role.items()
                        },
                    )
                    for method_name, role in methods.items()
                },
            )
            for contract, methods in data.items()
            if contract in contracts
        ]
    )
    return verifier


def permissions_from_yaml(
    filename: str,
    contracts: dict[str, Type[Contract]],
    groups: dict[str, ArgumentGroup] = {},
) -> Verifier:
    """Load a Verifier object from a yaml file"""
    with open(filename, "r") as file_handle:
        data = yaml.safe_load(file_handle)
        return permissions_from_dict(data, contracts, groups)
>>>>>>> f32d8ba6
<|MERGE_RESOLUTION|>--- conflicted
+++ resolved
@@ -174,31 +174,24 @@
         if any(allowed_message_results):
             return True
 
-<<<<<<< HEAD
         raise InvalidPermissionsError(
             f"message {request.message} not allowed for any role."
         )
 
     def verify(self, request: Request) -> bool:
         if not isinstance(request, MessageRequest):
-            raise UnrecognizedRequestError("Expected an eth method which takes a message as input")
+            raise UnrecognizedRequestError(
+                "Expected an eth method which takes a message as input"
+            )
         return self.verify_message_request(request)
 
 
 class Verifier:
-=======
-def permissions_from_dict(
-    data: dict[str, dict[str, dict[str, dict[str, list[Any]]]]],
-    contracts: dict[str, Type[Contract]],
-    groups: dict[str, ArgumentGroup] = {},
-) -> Verifier:
->>>>>>> f32d8ba6
     """
     Highest-level verifier. Examine a (parsed) request by a user,
     and decides if the user has the required permissions.
     """
 
-<<<<<<< HEAD
     def __init__(self, allowed_eth_methods: dict[str, AllowedEthMethod]) -> None:
         self.allowed_eth_methods = allowed_eth_methods
 
@@ -208,49 +201,4 @@
         """
         if request.eth_method not in self.allowed_eth_methods.keys():
             raise UnrecognizedRequestError("eth method not recognized")
-        return self.allowed_eth_methods[request.eth_method].verify(request)
-=======
-    for contract_name in data.keys():
-        if contract_name not in contracts.keys():
-            raise ValueError(f"Unknown contract: {contract_name}")
-
-    verifier = Verifier(
-        [
-            AllowedContract(
-                contracts[contract],
-                {
-                    method_name: AllowedMethod(
-                        {
-                            role_name: AllowedRole(
-                                {
-                                    arg_name: AllowedArg(
-                                        *isolate_options_and_group_options(
-                                            options, groups
-                                        ),
-                                    )
-                                    for arg_name, options in args.items()
-                                },
-                            )
-                            for role_name, args in role.items()
-                        },
-                    )
-                    for method_name, role in methods.items()
-                },
-            )
-            for contract, methods in data.items()
-            if contract in contracts
-        ]
-    )
-    return verifier
-
-
-def permissions_from_yaml(
-    filename: str,
-    contracts: dict[str, Type[Contract]],
-    groups: dict[str, ArgumentGroup] = {},
-) -> Verifier:
-    """Load a Verifier object from a yaml file"""
-    with open(filename, "r") as file_handle:
-        data = yaml.safe_load(file_handle)
-        return permissions_from_dict(data, contracts, groups)
->>>>>>> f32d8ba6
+        return self.allowed_eth_methods[request.eth_method].verify(request)