from abc import ABC
from web3.contract import Contract, ContractFunction
from typing import Any, Type


<<<<<<< HEAD
# typedefs for commonly used things
Roles = list[str]
ArgValue = Any
=======
def contract_from_json(filename: str) -> Type[Contract]:
    with open(filename, "r") as file_handle:
        data = json.load(file_handle)
        return w3.eth.contract(abi=data["abi"])


def method_signature(method: ContractFunction) -> HexBytes:
    if method.contract_abi is None:
        raise ValueError("contract_abi is None")

    method_abi = None
    for item in method.contract_abi:
        if "name" in item and item["name"] == method.fn_name:
            method_abi = item
            break

    if method_abi is None:
        raise ValueError(f"Method {method.fn_name} not found in abi")

    if "inputs" not in method_abi:
        raise ValueError(f"No inputs field in method contract_abi, {method_abi}")
    if method_abi["inputs"] is None:
        raise ValueError("inputs is None")
    if not all(["type" in item for item in method_abi["inputs"]]):
        raise ValueError("contract abi must describe types of all method inputs")
    inputs = ",".join([item["type"] for item in method_abi["inputs"]])  # type: ignore
    name = method.fn_name
    return Web3.keccak(text=f"{name}({inputs})")[:4]


def contract_addresses_from_json(
    filename: str,
) -> tuple[dict[str, Type[Contract]], dict[bytes, Type[Contract]]]:
    with open(filename) as file_handle:
        data = json.load(file_handle)
        contracts = {
            contract_name: contract_from_json(filename)
            for contract_name, filename in data["contract_names"].items()
        }
        addresses = {
            bytes(HexBytes(address)): contracts[contract_name]
            for address, contract_name in data["addresses"].items()
        }
        return contracts, addresses

>>>>>>> f32d8ba6

class InputTransaction:
    """
    Defines all of the required information for transaction inputs to policy engine
    """

    def __init__(self, to: bytes, data: bytes):
        self.to = to
        self.data = data


class ParsedTransaction(InputTransaction):
    """
    Everything that should be in a parsed transaction
    """

    def __init__(
        self,
        to: bytes,
        data: bytes,
        contractType: Type[Contract],
        method: ContractFunction,
        args: dict[str, ArgValue],
    ):
        super().__init__(to, data)
        self.contractType = contractType
        self.method = method
        self.args = args


class Request(ABC):
    """
    Base abstract Request class
    """

    def __init__(self, eth_method: str, roles: Roles) -> None:
        self.eth_method = eth_method
        self.roles = roles


class TransactionRequest(Request):
    """
    Complete request, with both transaction info and user role info
    """

    def __init__(self, transaction: ParsedTransaction, eth_method: str, roles: list[str]) -> None:
        self.transaction = transaction
        super().__init__(eth_method, roles)


class MessageRequest(Request):
    """
    Wrapper for message requests, as used in sign or personal_sign
    """

    def __init__(self, message: str, eth_method: str, roles: list[str]) -> None:
        self.message = message
        super().__init__(eth_method, roles)


class ArgumentGroup:
    """
    Argument group, typically used for lists of users in a particular category.
    TODO: consider integrating this with SQLAlchemy for easier database access
    """

    def __init__(self, members: list[ArgValue]):
        self.members = members

    def contains(self, member: ArgValue) -> bool:
        return member in self.members


class InvalidPermissionsError(Exception):
    """Exception raised when the user doesn't have the required permissions"""


class UnrecognizedRequestError(Exception):
    """Exception raised when request has an unrecognized method, contract type, etc."""<|MERGE_RESOLUTION|>--- conflicted
+++ resolved
@@ -3,57 +3,10 @@
 from typing import Any, Type
 
 
-<<<<<<< HEAD
 # typedefs for commonly used things
 Roles = list[str]
 ArgValue = Any
-=======
-def contract_from_json(filename: str) -> Type[Contract]:
-    with open(filename, "r") as file_handle:
-        data = json.load(file_handle)
-        return w3.eth.contract(abi=data["abi"])
 
-
-def method_signature(method: ContractFunction) -> HexBytes:
-    if method.contract_abi is None:
-        raise ValueError("contract_abi is None")
-
-    method_abi = None
-    for item in method.contract_abi:
-        if "name" in item and item["name"] == method.fn_name:
-            method_abi = item
-            break
-
-    if method_abi is None:
-        raise ValueError(f"Method {method.fn_name} not found in abi")
-
-    if "inputs" not in method_abi:
-        raise ValueError(f"No inputs field in method contract_abi, {method_abi}")
-    if method_abi["inputs"] is None:
-        raise ValueError("inputs is None")
-    if not all(["type" in item for item in method_abi["inputs"]]):
-        raise ValueError("contract abi must describe types of all method inputs")
-    inputs = ",".join([item["type"] for item in method_abi["inputs"]])  # type: ignore
-    name = method.fn_name
-    return Web3.keccak(text=f"{name}({inputs})")[:4]
-
-
-def contract_addresses_from_json(
-    filename: str,
-) -> tuple[dict[str, Type[Contract]], dict[bytes, Type[Contract]]]:
-    with open(filename) as file_handle:
-        data = json.load(file_handle)
-        contracts = {
-            contract_name: contract_from_json(filename)
-            for contract_name, filename in data["contract_names"].items()
-        }
-        addresses = {
-            bytes(HexBytes(address)): contracts[contract_name]
-            for address, contract_name in data["addresses"].items()
-        }
-        return contracts, addresses
-
->>>>>>> f32d8ba6
 
 class InputTransaction:
     """
@@ -99,7 +52,9 @@
     Complete request, with both transaction info and user role info
     """
 
-    def __init__(self, transaction: ParsedTransaction, eth_method: str, roles: list[str]) -> None:
+    def __init__(
+        self, transaction: ParsedTransaction, eth_method: str, roles: list[str]
+    ) -> None:
         self.transaction = transaction
         super().__init__(eth_method, roles)
 
